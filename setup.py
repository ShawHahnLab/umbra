import setuptools

with open("README.md", "r") as fh:
    long_description = fh.read()

setuptools.setup(
    name="umbra",
    version="0.0.2",
    description="A package and executable for handling Illumina sequencing runs",
    long_description=long_description,
    long_description_content_type="text/markdown",
    url="https://github.com/ShawHahnLab/umbra",
    install_requires=[
        "biopython>=1.72",
        "boxsdk>=2.7.1",
        "pyopenssl", # required for boxsdk but not always pulled in
<<<<<<< HEAD
        "cutadapt",
        "pyyaml",
        "tornado"
=======
        "cutadapt>=1.18",
        "pyyaml>=3.13"
>>>>>>> 12e14e8c
        ],
    packages=setuptools.find_packages(exclude=["test_*"]),
    include_package_data=True,
    entry_points={'console_scripts': [
        'umbra=umbra.__main__:main',
    ]},
    classifiers=[
        "Programming Language :: Python :: 3",
        "License :: OSI Approved :: GNU Affero General Public License v3 or later (AGPLv3+)",
        "Operating System :: POSIX :: Linux",
    ],
)<|MERGE_RESOLUTION|>--- conflicted
+++ resolved
@@ -14,14 +14,9 @@
         "biopython>=1.72",
         "boxsdk>=2.7.1",
         "pyopenssl", # required for boxsdk but not always pulled in
-<<<<<<< HEAD
-        "cutadapt",
-        "pyyaml",
+        "cutadapt>=1.18",
+        "pyyaml>=3.13",
         "tornado"
-=======
-        "cutadapt>=1.18",
-        "pyyaml>=3.13"
->>>>>>> 12e14e8c
         ],
     packages=setuptools.find_packages(exclude=["test_*"]),
     include_package_data=True,
